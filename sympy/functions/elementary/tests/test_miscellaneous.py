from sympy import S
from sympy.core.symbol import Symbol
from sympy.core.numbers import Rational
from sympy.utilities.pytest import raises
from sympy.functions.elementary.miscellaneous import sqrt, root, Min, Max
from sympy import I, cos, sin, oo

def test_Min():
    from sympy.abc import x, y, z
    n = Symbol('n', negative=True)
    n_ = Symbol('n_', negative=True)
    nn = Symbol('nn', nonnegative=True)
    nn_ = Symbol('nn_', nonnegative=True)
    p = Symbol('p', positive=True)
    p_ = Symbol('p_', positive=True)
    np = Symbol('np', nonpositive=True)
    np_ = Symbol('np_', nonpositive=True)

    assert Min(5, 4) == 4
    assert Min(-oo, -oo) == -oo
    assert Min(-oo, n) == -oo
    assert Min(n, -oo) == -oo
    assert Min(-oo, np) == -oo
    assert Min(np, -oo) == -oo
    assert Min(-oo, 0) == -oo
    assert Min(0, -oo) == -oo
    assert Min(-oo, nn) == -oo
    assert Min(nn, -oo) == -oo
    assert Min(-oo, p) == -oo
    assert Min(p, -oo) == -oo
    assert Min(-oo, oo) == -oo
    assert Min(oo, -oo) == -oo
    assert Min(n, n) == n
    assert Min(n, np) == Min(n, np)
    assert Min(np, n) == Min(np, n)
    assert Min(n, 0) == n
    assert Min(0, n) == n
    assert Min(n, nn) == n
    assert Min(nn, n) == n
    assert Min(n, p) == n
    assert Min(p, n) == n
    assert Min(n, oo) == n
    assert Min(oo, n) == n
    assert Min(np, np) == np
    assert Min(np, 0) == np
    assert Min(0, np) == np
    assert Min(np, nn) == np
    assert Min(nn, np) == np
    assert Min(np, p) == np
    assert Min(p, np) == np
    assert Min(np, oo) == np
    assert Min(oo, np) == np
    assert Min(0, 0) == 0
    assert Min(0, nn) == 0
    assert Min(nn, 0) == 0
    assert Min(0, p) == 0
    assert Min(p, 0) == 0
    assert Min(0, oo) == 0
    assert Min(oo, 0) == 0
    assert Min(nn, nn) == nn
    assert Min(nn, p) == Min(nn, p)
    assert Min(p, nn) == Min(p, nn)
    assert Min(nn, oo) == nn
    assert Min(oo, nn) == nn
    assert Min(p, p) == p
    assert Min(p, oo) == p
    assert Min(oo, p) == p
    assert Min(oo, oo) == oo

    assert Min(n, n_).func is Min
    assert Min(nn, nn_).func is Min
    assert Min(np, np_).func is Min
    assert Min(p, p_).func is Min

    # lists
    raises(ValueError, 'Min()')
    assert Min(x, y) == Min(y, x)
    assert Min(x, y, z) == Min(z, y, x)
    assert Min(x, Min(y, z)) == Min(z, y, x)
    assert Min(x, Max(y, -oo)) == Min(x, y)
    assert Min(p, oo, n,  p, p, p_) == n
    assert Min(n, oo, -7, p,  p, 2) == Min(n, -7)
    assert Min(2, x, p, n, oo, n_,  p, 2, -2, -2) == Min(-2, x, n, n_)
    assert Min(0, x, 1, y) == Min(0, x, y)
    assert Min(1000, 100, -100, x, p, n) == Min(n, x, -100)
    assert Min(cos(x), sin(x)) == Min(cos(x), sin(x))
    assert Min(cos(x), sin(x)).subs(x, 1) == cos(1)
    assert Min(cos(x), sin(x)).subs(x, S(1)/2) == sin(S(1)/2)
    raises(ValueError, 'Min(cos(x), sin(x)).subs(x, I)')
    raises(ValueError, 'Min(I)')
    raises(ValueError, 'Min(I, x)')
    raises(ValueError, 'Min(S.ComplexInfinity, x)')


def test_Max():
    from sympy.abc import x, y, z
    n = Symbol('n', negative=True)
    n_ = Symbol('n_', negative=True)
    nn = Symbol('nn', nonnegative=True)
    nn_ = Symbol('nn_', nonnegative=True)
    p = Symbol('p', positive=True)
    p_ = Symbol('p_', positive=True)
    np = Symbol('np', nonpositive=True)
    np_ = Symbol('np_', nonpositive=True)

    assert Max(5, 4) == 5

    # lists

    raises(ValueError, 'Max()')
    assert Max(x, y) == Max(y, x)
    assert Max(x, y, z) == Max(z, y, x)
    assert Max(x, Max(y, z)) == Max(z, y, x)
    assert Max(x, Min(y, oo)) == Max(x, y)
    assert Max(n, -oo, n_,  p, 2) == Max(p, 2)
    assert Max(n, -oo, n_,  p) == p
    assert Max(2, x, p, n, -oo, S.NegativeInfinity, n_,  p, 2) == Max(2, x, p)
    assert Max(0, x, 1, y) == Max(1, x, y)
    assert Max(x, x + 1, x - 1) == 1 + x
    assert Max(1000, 100, -100, x, p, n) == Max(p, x, 1000)
    assert Max(cos(x), sin(x)) == Max(sin(x), cos(x))
    assert Max(cos(x), sin(x)).subs(x, 1) == sin(1)
    assert Max(cos(x), sin(x)).subs(x, S(1)/2) == cos(S(1)/2)
    raises(ValueError, 'Max(cos(x), sin(x)).subs(x, I)')
    raises(ValueError, 'Max(I)')
    raises(ValueError, 'Max(I, x)')
    raises(ValueError, 'Max(S.ComplexInfinity, 1)')
    # interesting:
    # Max(n, -oo, n_,  p, 2) == Max(p, 2)
    # True
    # Max(n, -oo, n_,  p, 1000) == Max(p, 1000)
    # False


def test_root():
    from sympy.abc import x, y, z
    n = Symbol('n', integer=True)

<<<<<<< HEAD
=======
    assert root(2) == sqrt(2)
>>>>>>> 0459bb5d
    assert root(2, 2) == sqrt(2)
    assert root(2, 1) == 2
    assert root(2, 3) == 2**Rational(1,3)
    assert root(2, -5) == 2**Rational(4,5)/2

<<<<<<< HEAD
    assert root(-2, 1) == -2

=======
    assert root(-2) == sqrt(2)*I
    assert root(-2, 1) == -2

    assert root(x) == sqrt(x)
>>>>>>> 0459bb5d
    assert root(x, 2) == sqrt(x)
    assert root(x, 1) == x
    assert root(x, 3) == x**Rational(1,3)
    assert root(x, -5) == x**Rational(-1,5)

    assert root(x, n) == x**(1/n)
    assert root(x, -n) == x**(-1/n)<|MERGE_RESOLUTION|>--- conflicted
+++ resolved
@@ -136,24 +136,16 @@
     from sympy.abc import x, y, z
     n = Symbol('n', integer=True)
 
-<<<<<<< HEAD
-=======
-    assert root(2) == sqrt(2)
->>>>>>> 0459bb5d
     assert root(2, 2) == sqrt(2)
     assert root(2, 1) == 2
     assert root(2, 3) == 2**Rational(1,3)
     assert root(2, -5) == 2**Rational(4,5)/2
 
-<<<<<<< HEAD
     assert root(-2, 1) == -2
 
-=======
-    assert root(-2) == sqrt(2)*I
+    assert root(-2, 2) == sqrt(2)*I
     assert root(-2, 1) == -2
 
-    assert root(x) == sqrt(x)
->>>>>>> 0459bb5d
     assert root(x, 2) == sqrt(x)
     assert root(x, 1) == x
     assert root(x, 3) == x**Rational(1,3)
