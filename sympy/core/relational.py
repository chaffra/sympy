--- conflicted
+++ resolved
@@ -242,15 +242,7 @@
     def _eval_relation_doit(cls, lhs, rhs):
         return Eq(lhs, rhs)
 
-<<<<<<< HEAD
-    def __nonzero__(self):
-        return self.lhs.compare(self.rhs) == 0
-
-    __bool__ = __nonzero__
-
-
-=======
->>>>>>> 2e35061e
+
 class Unequality(Relational):
 
     rel_op = '!='
@@ -265,15 +257,7 @@
     def _eval_relation_doit(cls, lhs, rhs):
         return Ne(lhs, rhs)
 
-<<<<<<< HEAD
-    def __nonzero__(self):
-        return self.lhs.compare(self.rhs) != 0
-
-    __bool__ = __nonzero__
-
-
-=======
->>>>>>> 2e35061e
+
 class _Greater(Relational):
     """Not intended for general use
 
@@ -559,14 +543,6 @@
     def _eval_relation(cls, lhs, rhs):
         return lhs >= rhs
 
-<<<<<<< HEAD
-    def __nonzero__(self):
-        return self.lhs.compare( self.rhs ) >= 0
-
-    __bool__ = __nonzero__
-
-=======
->>>>>>> 2e35061e
 
 class LessThan(_Less):
     __doc__ = GreaterThan.__doc__
@@ -578,14 +554,6 @@
     def _eval_relation(cls, lhs, rhs):
         return lhs <= rhs
 
-<<<<<<< HEAD
-    def __nonzero__(self):
-        return self.lhs.compare( self.rhs ) <= 0
-
-    __bool__ = __nonzero__
-
-=======
->>>>>>> 2e35061e
 
 class StrictGreaterThan(_Greater):
     __doc__ = GreaterThan.__doc__
@@ -597,14 +565,6 @@
     def _eval_relation(cls, lhs, rhs):
         return lhs > rhs
 
-<<<<<<< HEAD
-    def __nonzero__(self):
-        return self.lhs.compare( self.rhs ) > 0
-
-    __bool__ = __nonzero__
-
-=======
->>>>>>> 2e35061e
 
 class StrictLessThan(_Less):
     __doc__ = GreaterThan.__doc__
@@ -616,14 +576,7 @@
     def _eval_relation(cls, lhs, rhs):
         return lhs < rhs
 
-<<<<<<< HEAD
-    def __nonzero__(self):
-        return self.lhs.compare( self.rhs ) < 0
-
-    __bool__ = __nonzero__
-
-=======
->>>>>>> 2e35061e
+
 # A class-specific (not object-specific) data item used for a minor speedup.  It
 # is defined here, rather than directly in the class, because the classes that
 # it references have not been defined until now (e.g. StrictLessThan).
