"""Module for compiling codegen output, and wrap the binary for use in
python.

.. note:: To use the autowrap module it must first be imported

   >>> from sympy.utilities.autowrap import autowrap

This module provides a common interface for different external backends, such
as f2py, fwrap, Cython, SWIG(?) etc. (Currently only f2py and Cython are
implemented) The goal is to provide access to compiled binaries of acceptable
performance with a one-button user interface, i.e.

    >>> from sympy.abc import x,y
    >>> expr = ((x - y)**(25)).expand()
    >>> binary_callable = autowrap(expr)
    >>> binary_callable(1, 2)
    -1.0

The callable returned from autowrap() is a binary python function, not a
SymPy object.  If it is desired to use the compiled function in symbolic
expressions, it is better to use binary_function() which returns a SymPy
Function object.  The binary callable is attached as the _imp_ attribute and
invoked when a numerical evaluation is requested with evalf(), or with
lambdify().

    >>> from sympy.utilities.autowrap import binary_function
    >>> f = binary_function('f', expr)
    >>> 2*f(x, y) + y
    y + 2*f(x, y)
    >>> (2*f(x, y) + y).evalf(2, subs={x: 1, y:2})
    0.e-110

The idea is that a SymPy user will primarily be interested in working with
mathematical expressions, and should not have to learn details about wrapping
tools in order to evaluate expressions numerically, even if they are
computationally expensive.

When is this useful?

    1) For computations on large arrays, Python iterations may be too slow,
       and depending on the mathematical expression, it may be difficult to
       exploit the advanced index operations provided by NumPy.

    2) For *really* long expressions that will be called repeatedly, the
       compiled binary should be significantly faster than SymPy's .evalf()

    3) If you are generating code with the codegen utility in order to use
       it in another project, the automatic python wrappers let you test the
       binaries immediately from within SymPy.

    4) To create customized ufuncs for use with numpy arrays.
       See *ufuncify*.

When is this module NOT the best approach?

    1) If you are really concerned about speed or memory optimizations,
       you will probably get better results by working directly with the
       wrapper tools and the low level code.  However, the files generated
       by this utility may provide a useful starting point and reference
       code. Temporary files will be left intact if you supply the keyword
       tempdir="path/to/files/".

    2) If the array computation can be handled easily by numpy, and you
       don't need the binaries for another project.

"""

from __future__ import print_function, division

_doctest_depends_on = {'exe': ('f2py', 'gfortran', 'gcc'), 'modules': ('numpy',)}

import sys
import os
import shutil
import tempfile
from subprocess import STDOUT, CalledProcessError
from string import Template

from sympy.core.cache import cacheit
from sympy.core.compatibility import check_output
from sympy.core.function import Lambda
from sympy.core.relational import Eq
from sympy.core.symbol import Dummy, Symbol
from sympy.tensor.indexed import Idx, IndexedBase
from sympy.utilities.codegen import (
    get_code_generator, Routine, OutputArgument, InOutArgument, InputArgument,
    CodeGenArgumentListError, Result, ResultBase, CCodeGen
)
from sympy.utilities.lambdify import implemented_function
from sympy.utilities.decorator import doctest_depends_on


class CodeWrapError(Exception):
    pass


class CodeWrapper:
    """Base Class for code wrappers"""
    _filename = "wrapped_code"
    _module_basename = "wrapper_module"
    _module_counter = 0

    @property
    def filename(self):
        return "%s_%s" % (self._filename, CodeWrapper._module_counter)

    @property
    def module_name(self):
        return "%s_%s" % (self._module_basename, CodeWrapper._module_counter)

    def __init__(self, generator, filepath=None, flags=[], verbose=False):
        """
        generator -- the code generator to use
        """
        self.generator = generator
        self.filepath = filepath
        self.flags = flags
        self.quiet = not verbose

    @property
    def include_header(self):
        return bool(self.filepath)

    @property
    def include_empty(self):
        return bool(self.filepath)

    def _generate_code(self, main_routine, routines):
        routines.append(main_routine)
        self.generator.write(
            routines, self.filename, True, self.include_header,
            self.include_empty)

    def wrap_code(self, routine, helpers=[]):

        workdir = self.filepath or tempfile.mkdtemp("_sympy_compile")
        if not os.access(workdir, os.F_OK):
            os.mkdir(workdir)
        oldwork = os.getcwd()
        os.chdir(workdir)
        try:
            sys.path.append(workdir)
            self._generate_code(routine, helpers)
            self._prepare_files(routine)
            self._process_files(routine)
            mod = __import__(self.module_name)
        finally:
            sys.path.remove(workdir)
            CodeWrapper._module_counter += 1
            os.chdir(oldwork)
            if not self.filepath:
                shutil.rmtree(workdir)

        return self._get_wrapped_function(mod, routine.name)

    def _process_files(self, routine):
        command = self.command
        command.extend(self.flags)
        try:
            retoutput = check_output(command, stderr=STDOUT)
        except CalledProcessError as e:
            raise CodeWrapError(
                "Error while executing command: %s. Command output is:\n%s" % (
                    " ".join(command), e.output.decode()))
        if not self.quiet:
            print(retoutput)


class DummyWrapper(CodeWrapper):
    """Class used for testing independent of backends """

    template = """# dummy module for testing of SymPy
def %(name)s():
    return "%(expr)s"
%(name)s.args = "%(args)s"
%(name)s.returns = "%(retvals)s"
"""

    def _prepare_files(self, routine):
        return

    def _generate_code(self, routine, helpers):
        with open('%s.py' % self.module_name, 'w') as f:
            printed = ", ".join(
                [str(res.expr) for res in routine.result_variables])
            # convert OutputArguments to return value like f2py
            args = filter(lambda x: not isinstance(
                x, OutputArgument), routine.arguments)
            retvals = []
            for val in routine.result_variables:
                if isinstance(val, Result):
                    retvals.append('nameless')
                else:
                    retvals.append(val.result_var)

            print(DummyWrapper.template % {
                'name': routine.name,
                'expr': printed,
                'args': ", ".join([str(a.name) for a in args]),
                'retvals': ", ".join([str(val) for val in retvals])
            }, end="", file=f)

    def _process_files(self, routine):
        return

    @classmethod
    def _get_wrapped_function(cls, mod, name):
        return getattr(mod, name)


class CythonCodeWrapper(CodeWrapper):
    """Wrapper that uses Cython"""

    setup_template = (
            "from distutils.core import setup\n"
            "from distutils.extension import Extension\n"
            "from Cython.Distutils import build_ext\n"
            "\n"
            "setup(\n"
            "    cmdclass = {{'build_ext': build_ext}},\n"
            "    ext_modules = [Extension({ext_args}, extra_compile_args=['-std=c99'])]\n"
            "        )")

    pyx_imports = (
            "import numpy as np\n"
            "cimport numpy as np\n\n")

    pyx_header = (
            "cdef extern from '{header_file}.h':\n"
            "    {prototype}\n\n")

    pyx_func = (
            "def {name}_c({arg_string}):\n"
            "\n"
            "{declarations}"
            "{body}")

    _need_numpy = False

    @property
    def command(self):
        command = [sys.executable, "setup.py", "build_ext", "--inplace"]
        return command

    def _prepare_files(self, routine):
        pyxfilename = self.module_name + '.pyx'
        codefilename = "%s.%s" % (self.filename, self.generator.code_extension)

        # pyx
        with open(pyxfilename, 'w') as f:
            self.dump_pyx([routine], f, self.filename)

        # setup.py
        ext_args = [repr(self.module_name), repr([pyxfilename, codefilename])]
        with open('setup.py', 'w') as f:
            f.write(self.setup_template.format(ext_args=", ".join(ext_args)))

    @classmethod
    def _get_wrapped_function(cls, mod, name):
        return getattr(mod, name + '_c')

    def dump_pyx(self, routines, f, prefix):
        """Write a Cython file with python wrappers

        This file contains all the definitions of the routines in c code and
        refers to the header file.

        Arguments
        ---------
        routines
            List of Routine instances
        f
            File-like object to write the file to
        prefix
            The filename prefix, used to refer to the proper header file.
            Only the basename of the prefix is used.
        """
        headers = []
        functions = []
        for routine in routines:
            prototype = self.generator.get_prototype(routine)

            # C Function Header Import
            headers.append(self.pyx_header.format(header_file=prefix,
                    prototype=prototype))

            # Partition the C function arguments into categories
            py_rets, py_args, py_loc, py_inf = self._partition_args(routine.arguments)

            # Function prototype
            name = routine.name
            arg_string = ", ".join(self._prototype_arg(arg) for arg in py_args)

            # Local Declarations
            local_decs = []
            for arg, val in py_inf.items():
                proto = self._prototype_arg(arg)
                mat, ind = val
                local_decs.append("    cdef {0} = {1}.shape[{2}]".format(proto, mat, ind))
            local_decs.extend(["    cdef {0}".format(self._declare_arg(a)) for a in py_loc])
            declarations = "\n".join(local_decs)
            if declarations:
                declarations = declarations + "\n"

            # Function Body
            args_c = ", ".join([self._call_arg(a) for a in routine.arguments])
            rets = ", ".join([str(r.name) for r in py_rets])
            if routine.results:
                body = '    return %s(%s)' % (routine.name, args_c)
                if rets:
                    body = body + ', ' + rets
            else:
                body = '    %s(%s)\n' % (routine.name, args_c)
                body = body + '    return ' + rets

            functions.append(self.pyx_func.format(name=name, arg_string=arg_string,
                    declarations=declarations, body=body))

        # Write text to file
        if self._need_numpy:
            # Only import numpy if required
            f.write(self.pyx_imports)
        f.write('\n'.join(headers))
        f.write('\n'.join(functions))

    def _partition_args(self, args):
        """Group function arguments into categories."""
        py_args = []
        py_returns = []
        py_locals = []
        py_inferred = {}
        for arg in args:
            if isinstance(arg, OutputArgument):
                py_returns.append(arg)
                py_locals.append(arg)
            elif isinstance(arg, InOutArgument):
                py_returns.append(arg)
                py_args.append(arg)
            else:
                py_args.append(arg)
        # Find arguments that are array dimensions. These can be inferred
        # locally in the Cython code.
            if isinstance(arg, (InputArgument, InOutArgument)) and arg.dimensions:
                dims = [d[1] + 1 for d in arg.dimensions]
                sym_dims = [(i, d) for (i, d) in enumerate(dims) if isinstance(d, Symbol)]
                for (i, d) in sym_dims:
                    py_inferred[d] = (arg.name, i)
        for arg in args:
            if arg.name in py_inferred:
                py_inferred[arg] = py_inferred.pop(arg.name)
        # Filter inferred arguments from py_args
        py_args = [a for a in py_args if a not in py_inferred]
        return py_returns, py_args, py_locals, py_inferred

    def _prototype_arg(self, arg):
        mat_dec = "np.ndarray[{mtype}, ndim={ndim}] {name}"
        np_types = {'double': 'np.double_t',
                    'int': 'np.int_t'}
        t = arg.get_datatype('c')
        if arg.dimensions:
            self._need_numpy = True
            ndim = len(arg.dimensions)
            mtype = np_types[t]
            return mat_dec.format(mtype=mtype, ndim=ndim, name=arg.name)
        else:
            return "%s %s" % (t, str(arg.name))

    def _declare_arg(self, arg):
        proto = self._prototype_arg(arg)
        if arg.dimensions:
            shape = '(' + ','.join(str(i[1] + 1) for i in arg.dimensions) + ')'
            return proto + " = np.empty({shape})".format(shape=shape)
        else:
            return proto + " = 0"

    def _call_arg(self, arg):
        if arg.dimensions:
            t = arg.get_datatype('c')
            return "<{0}*> {1}.data".format(t, arg.name)
        elif isinstance(arg, ResultBase):
            return "&{0}".format(arg.name)
        else:
            return str(arg.name)


class F2PyCodeWrapper(CodeWrapper):
    """Wrapper that uses f2py"""

    @property
    def command(self):
        filename = self.filename + '.' + self.generator.code_extension
        args = ['-c', '-m', self.module_name, filename]
        command = [sys.executable, "-c", "import numpy.f2py as f2py2e;f2py2e.main()"]+args
        return command

    def _prepare_files(self, routine):
        pass

    @classmethod
    def _get_wrapped_function(cls, mod, name):
        return getattr(mod, name)


def _get_code_wrapper_class(backend):
    wrappers = {'F2PY': F2PyCodeWrapper, 'CYTHON': CythonCodeWrapper,
        'DUMMY': DummyWrapper}
    return wrappers[backend.upper()]

<<<<<<< HEAD

# Here we define a lookup of backends -> tuples of languages. For now, each
# tuple is of length 1, but if a backend supports more than one language,
# the most preferable language is listed first.
_lang_lookup = {'CYTHON': ('C',),
                'F2PY': ('F95',),
                'NUMPY': ('C',),
                'DUMMY': ('F95',)}     # Dummy here just for testing

def _infer_language(backend):
    """For a given backend, return the top choice of language"""
    langs = _lang_lookup.get(backend.upper(), False)
    if not langs:
        raise ValueError("Unrecognized backend: " + backend)
    return langs[0]


def _validate_backend_language(backend, language):
    """Throws error if backend and language are incompatible"""
    langs = _lang_lookup.get(backend.upper(), False)
    if not langs:
        raise ValueError("Unrecognized backend: " + backend)
    if language.upper() not in langs:
        raise ValueError(("Backend {0} and language {1} are"
                          "incompatible").format(backend, language))


@doctest_depends_on(exe=('f2py', 'gfortran'), modules=('numpy',))
def autowrap(expr, language=None, backend='f2py', tempdir=None, args=None,
        flags=[], verbose=False, helpers=[]):
=======
@cacheit
@doctest_depends_on(exe=('f2py', 'gfortran'), modules=('numpy',))
def autowrap(
    expr, language='F95', backend='f2py', tempdir=None, args=None, flags=(),
        verbose=False, helpers=()):
>>>>>>> 2bbbb3cb
    """Generates python callable binaries based on the math expression.

    Parameters
    ----------
    expr
        The SymPy expression that should be wrapped as a binary routine.
    language : string, optional
        If supplied, (options: 'C' or 'F95'), specifies the language of the
        generated code. If ``None`` [default], the language is inferred based
        upon the specified backend.
    backend : string, optional
        Backend used to wrap the generated code. Either 'f2py' [default],
        or 'cython'.
    tempdir : string, optional
        Path to directory for temporary files. If this argument is supplied,
        the generated code and the wrapper input files are left intact in the
        specified path.
<<<<<<< HEAD
    flags : iterable, optional
        Additional option flags that will be passed to the backend
    verbose : bool, optional
        If True, autowrap will not mute the command line backends. This can be
        helpful for debugging.
    helpers : list, optional
        Used to define auxillary expressions needed for the main expr. If the
        main expression needs to call a specialized function it should be put
        in the ``helpers`` list. Autowrap will then make sure that the
        compiled main expression can link to the helper routine. Items should
        be tuples with (<funtion_name>, <sympy_expression>, <arguments>). It
        is mandatory to supply an argument sequence to helper routines.
=======
    args
        Sequence of the formal parameters of the generated code, if ommited the
        function signature is determined by the code generator.
    flags
        Tuple of additional option flags that will be passed to the backend
    verbose
        If True, autowrap will not mute the command line backends.  This can be
        helpful for debugging.
    helpers
        Used to define auxillary expressions needed for the main expr.  If the
        main expression need to do call a specialized function it should be put
        in the ``helpers`` tuple.  Autowrap will then make sure that the
        compiled main expression can link to the helper routine.  Items should
        also be tuples with (<funtion_name>, <sympy_expression>, <arguments>).
        It is mandatory to supply an argument sequence to helper routines.
>>>>>>> 2bbbb3cb

    >>> from sympy.abc import x, y, z
    >>> from sympy.utilities.autowrap import autowrap
    >>> expr = ((x - y + z)**(13)).expand()
    >>> binary_func = autowrap(expr)
    >>> binary_func(1, 4, 2)
    -1.0
    """

    if language:
        _validate_backend_language(backend, language)
    else:
        language = _infer_language(backend)

    code_generator = get_code_generator(language, "autowrap")
    CodeWrapperClass = _get_code_wrapper_class(backend)
    code_wrapper = CodeWrapperClass(code_generator, tempdir, flags, verbose)
    try:
        routine = Routine('autofunc', expr, args)
    except CodeGenArgumentListError as e:
        # if all missing arguments are for pure output, we simply attach them
        # at the end and try again, because the wrappers will silently convert
        # them to return values anyway.
        new_args = []
        for missing in e.missing_args:
            if not isinstance(missing, OutputArgument):
                raise
            new_args.append(missing.name)
        routine = Routine('autofunc', expr, args + new_args)

    helps = []
    for name, expr, args in helpers:
        helps.append(Routine(name, expr, args))

    return code_wrapper.wrap_code(routine, helpers=helps)


@doctest_depends_on(exe=('f2py', 'gfortran'), modules=('numpy',))
def binary_function(symfunc, expr, **kwargs):
    """Returns a sympy function with expr as binary implementation

    This is a convenience function that automates the steps needed to
    autowrap the SymPy expression and attaching it to a Function object
    with implemented_function().

    >>> from sympy.abc import x, y
    >>> from sympy.utilities.autowrap import binary_function
    >>> expr = ((x - y)**(25)).expand()
    >>> f = binary_function('f', expr)
    >>> type(f)
    <class 'sympy.core.function.UndefinedFunction'>
    >>> 2*f(x, y)
    2*f(x, y)
    >>> f(x, y).evalf(2, subs={x: 1, y: 2})
    -1.0
    """
    binary = autowrap(expr, **kwargs)
    return implemented_function(symfunc, binary)

#################################################################
#                           UFUNCIFY                            #
#################################################################

ufunc_top = Template("""\
#include "Python.h"
#include "math.h"
#include "numpy/ndarraytypes.h"
#include "numpy/ufuncobject.h"
#include "numpy/halffloat.h"
#include ${include_file}

static PyMethodDef ${module}Methods[] = {
        {NULL, NULL, 0, NULL}
};""")

ufunc_body = Template("""\
static void ${funcname}_ufunc(char **args, npy_intp *dimensions, npy_intp* steps, void* data)
{
    npy_intp i;
    npy_intp n = dimensions[0];
    ${declare_args}
    ${declare_steps}
    for (i = 0; i < n; i++) {
        *((double *)out1) = ${funcname}(${call_args});
        ${step_increments}
    }
}
PyUFuncGenericFunction ${funcname}_funcs[1] = {&${funcname}_ufunc};
static char ${funcname}_types[${n_types}] = ${types}
static void *${funcname}_data[1] = {NULL};""")

ufunc_bottom = Template("""\
#if PY_VERSION_HEX >= 0x03000000
static struct PyModuleDef moduledef = {
    PyModuleDef_HEAD_INIT,
    "${module}",
    NULL,
    -1,
    ${module}Methods,
    NULL,
    NULL,
    NULL,
    NULL
};

PyMODINIT_FUNC PyInit_${module}(void)
{
    PyObject *m, *d;
    ${function_creation}
    m = PyModule_Create(&moduledef);
    if (!m) {
        return NULL;
    }
    import_array();
    import_umath();
    d = PyModule_GetDict(m);
    ${ufunc_init}
    return m;
}
#else
PyMODINIT_FUNC init${module}(void)
{
    PyObject *m, *d;
    ${function_creation}
    m = Py_InitModule("${module}", ${module}Methods);
    if (m == NULL) {
        return;
    }
    import_array();
    import_umath();
    d = PyModule_GetDict(m);
    ${ufunc_init}
}
#endif\
""")

ufunc_init_form = Template("""\
ufunc${ind} = PyUFunc_FromFuncAndData(${funcname}_funcs, ${funcname}_data, ${funcname}_types, 1, ${n_in}, ${n_out},
            PyUFunc_None, "${module}", ${docstring}, 0);
    PyDict_SetItemString(d, "${funcname}", ufunc${ind});
    Py_DECREF(ufunc${ind});""")

ufunc_setup = Template("""\
def configuration(parent_package='', top_path=None):
    import numpy
    from numpy.distutils.misc_util import Configuration

    config = Configuration('',
                           parent_package,
                           top_path)
    config.add_extension('${module}', sources=['${module}.c', '${filename}.c'])

    return config

if __name__ == "__main__":
    from numpy.distutils.core import setup
    setup(configuration=configuration)""")


class UfuncifyCodeWrapper(CodeWrapper):
    """Wrapper for Ufuncify"""

    @property
    def command(self):
        command = [sys.executable, "setup.py", "build_ext", "--inplace"]
        return command

    def _prepare_files(self, routine):

        # C
        codefilename = self.module_name + '.c'
        with open(codefilename, 'w') as f:
            self.dump_c([routine], f, self.filename)

        # setup.py
        with open('setup.py', 'w') as f:
            self.dump_setup(f)

    @classmethod
    def _get_wrapped_function(cls, mod, name):
        return getattr(mod, name)

    def dump_setup(self, f):
        setup = ufunc_setup.substitute(module=self.module_name, filename=self.filename)
        f.write(setup)

    def dump_c(self, routines, f, prefix):
        """Write a C file with python wrappers

        This file contains all the definitions of the routines in c code.

        Arguments
        ---------
        routines
            List of Routine instances
        f
            File-like object to write the file to
        prefix
            The filename prefix, used to name the imported module.
        """
        functions = []
        function_creation = []
        ufunc_init = []
        module = self.module_name
        include_file = "\"{0}.h\"".format(prefix)
        top = ufunc_top.substitute(include_file=include_file, module=module)

        for r_index, routine in enumerate(routines):
            name = routine.name

            # Partition the C function arguments into categories
            py_in, py_out = self._partition_args(routine.arguments)
            n_in = len(py_in)
            n_out = 1

            # Declare Args
            form = "char *{0}{1} = args[{2}];"
            arg_decs = [form.format('in', i, i) for i in range(n_in)]
            arg_decs.append(form.format('out', 1, n_in))
            declare_args = '\n    '.join(arg_decs)

            # Declare Steps
            form = "npy_intp {0}{1}_step = steps[{2}];"
            step_decs = [form.format('in', i, i) for i in range(n_in)]
            step_decs.append(form.format('out', 1, n_in))
            declare_steps = '\n    '.join(step_decs)

            # Call Args
            form = "*(double *)in{0}"
            call_args = ', '.join([form.format(a) for a in range(n_in)])

            # Step Increments
            form = "{0}{1} += {0}{1}_step;"
            step_incs = [form.format('in', i) for i in range(n_in)]
            step_incs.append(form.format('out', 1))
            step_increments = '\n        '.join(step_incs)

            # Types
            n_types = n_in + n_out
            types = "{" + ', '.join(["NPY_DOUBLE"]*n_types) + "};"

            # Docstring
            docstring = '"Created in SymPy with Ufuncify"'

            # Function Creation
            function_creation.append("PyObject *ufunc{0};".format(r_index))

            # Ufunc initialization
            ufunc_init.append(ufunc_init_form.substitute(module=module,
                funcname=name, docstring=docstring, n_in=n_in, n_out=n_out,
                ind=r_index))

            functions.append(ufunc_body.substitute(module=module,
                    funcname=name, declare_args=declare_args, declare_steps=declare_steps,
                    call_args=call_args, step_increments=step_increments,
                    n_types=n_types, types=types))

        body = '\n\n'.join(functions)
        ufunc_init = '\n    '.join(ufunc_init)
        function_creation = '\n    '.join(function_creation)
        bottom = ufunc_bottom.substitute(module=module, ufunc_init=ufunc_init,
                function_creation=function_creation)
        text = [top, body, bottom]
        f.write('\n\n'.join(text))

    def _partition_args(self, args):
        """Group function arguments into categories."""
        py_in = []
        py_out = []
        for arg in args:
            if isinstance(arg, OutputArgument):
                if py_out:
                    raise ValueError("Ufuncify doesn't support multiple OutputArguments")
                py_out.append(arg)
            elif isinstance(arg, InOutArgument):
                raise ValueError("Ufuncify doesn't support InOutArguments")
            else:
                py_in.append(arg)
        return py_in, py_out


@doctest_depends_on(exe=('f2py', 'gfortran', 'gcc'), modules=('numpy',))
def ufuncify(args, expr, language=None, backend='numpy', tempdir=None,
        flags=[], verbose=False, helpers=[]):
    """Generates a binary function that supports broadcasting on numpy arrays.

    Parameters
    ----------
    args
        Either a Symbol or a tuple of symbols. Specifies the argument sequence
        for the function.
    expr
        A SymPy expression that defines the element wise operation.
    language : string, optional
        If supplied, (options: 'C' or 'F95'), specifies the language of the
        generated code. If ``None`` [default], the language is inferred based
        upon the specified backend.
    backend : string, optional
        Backend used to wrap the generated code. Either 'numpy' [default],
        'cython', or 'f2py'.
    tempdir : string, optional
        Path to directory for temporary files. If this argument is supplied,
        the generated code and the wrapper input files are left intact in the
        specified path.
    flags : iterable, optional
        Additional option flags that will be passed to the backend
    verbose : bool, optional
        If True, autowrap will not mute the command line backends. This can be
        helpful for debugging.
    helpers : list, optional
        Used to define auxillary expressions needed for the main expr. If the
        main expression needs to call a specialized function it should be put
        in the ``helpers`` list. Autowrap will then make sure that the
        compiled main expression can link to the helper routine. Items should
        be tuples with (<funtion_name>, <sympy_expression>, <arguments>). It
        is mandatory to supply an argument sequence to helper routines.

    Note
    ----
    The default backend ('numpy') will create actual instances of
    ``numpy.ufunc``. These support ndimensional broadcasting, and implicit type
    conversion. Use of the other backends will result in a "ufunc-like"
    function, which requires equal length 1-dimensional arrays for all
    arguments, and will not perform any type conversions.

    References
    ----------
    [1] http://docs.scipy.org/doc/numpy/reference/ufuncs.html

    Examples
    --------
    >>> from sympy.utilities.autowrap import ufuncify
    >>> from sympy.abc import x, y
    >>> import numpy as np
    >>> f = ufuncify([x, y], y + x**2)
    >>> type(f)
    numpy.ufunc
    >>> f([1, 2, 3], 2)
    array([ 3.,  6.,  11.])
    >>> f(np.arange(5), 3)
    array([ 3.,  4.,  7.,  12.,  19.])

    For the F2Py and Cython backends, inputs are required to be equal length
    1-dimensional arrays. The F2Py backend will perform type conversion, but
    the Cython backend will error if the inputs are not of the expected type.

    >>> f_fortran = ufuncify([x, y], y + x**2, backend='F2Py')
    >>> f_fortran(1, 2)
    3
    >>> f_fortran(numpy.array([1, 2, 3]), numpy.array([1.0, 2.0, 3.0]))
    array([2.,  6.,  12.])
    >>> f_cython = ufuncify([x, y], y + x**2, backend='Cython')
    >>> f_cython(1, 2)
    Traceback (most recent call last):
    File "<stdin>", line 1, in <module>
    TypeError: Argument '_x' has incorrect type (expected numpy.ndarray, got int)
    >>> f_cython(numpy.array([1.0]), numpy.array([2.0]))
    array([ 3.])
    """

    if isinstance(args, Symbol):
        args = [args]
    else:
        args = list(args)

    if language:
        _validate_backend_language(backend, language)
    else:
        language = _infer_language(backend)

    if backend.upper() == 'NUMPY':
        routine = Routine('autofunc', expr, args)
        helps = []
        for name, expr, args in helpers:
            helps.append(Routine(name, expr, args))
        code_wrapper = UfuncifyCodeWrapper(CCodeGen("ufuncify"), tempdir,
                flags, verbose)
        return code_wrapper.wrap_code(routine, helpers=helps)
    else:
        # Dummies are used for all added expressions to prevent name clashes
        # within the original expression.
        y = IndexedBase(Dummy())
        m = Dummy(integer=True)
        i = Idx(Dummy(integer=True), m)
        f = implemented_function(Dummy().name, Lambda(args, expr))
        # For each of the args create an indexed version.
        indexed_args = [IndexedBase(Dummy(str(a))) for a in args]
        # Order the arguments (out, args, dim)
        args = [y] + indexed_args + [m]
        args_with_indices = [a[i] for a in indexed_args]
        return autowrap(Eq(y[i], f(*args_with_indices)), language, backend,
                tempdir, args, flags, verbose, helpers)<|MERGE_RESOLUTION|>--- conflicted
+++ resolved
@@ -406,7 +406,6 @@
         'DUMMY': DummyWrapper}
     return wrappers[backend.upper()]
 
-<<<<<<< HEAD
 
 # Here we define a lookup of backends -> tuples of languages. For now, each
 # tuple is of length 1, but if a backend supports more than one language,
@@ -434,16 +433,11 @@
                           "incompatible").format(backend, language))
 
 
-@doctest_depends_on(exe=('f2py', 'gfortran'), modules=('numpy',))
-def autowrap(expr, language=None, backend='f2py', tempdir=None, args=None,
-        flags=[], verbose=False, helpers=[]):
-=======
 @cacheit
 @doctest_depends_on(exe=('f2py', 'gfortran'), modules=('numpy',))
 def autowrap(
-    expr, language='F95', backend='f2py', tempdir=None, args=None, flags=(),
+    expr, language=None, backend='f2py', tempdir=None, args=None, flags=(),
         verbose=False, helpers=()):
->>>>>>> 2bbbb3cb
     """Generates python callable binaries based on the math expression.
 
     Parameters
@@ -461,7 +455,6 @@
         Path to directory for temporary files. If this argument is supplied,
         the generated code and the wrapper input files are left intact in the
         specified path.
-<<<<<<< HEAD
     flags : iterable, optional
         Additional option flags that will be passed to the backend
     verbose : bool, optional
@@ -474,23 +467,6 @@
         compiled main expression can link to the helper routine. Items should
         be tuples with (<funtion_name>, <sympy_expression>, <arguments>). It
         is mandatory to supply an argument sequence to helper routines.
-=======
-    args
-        Sequence of the formal parameters of the generated code, if ommited the
-        function signature is determined by the code generator.
-    flags
-        Tuple of additional option flags that will be passed to the backend
-    verbose
-        If True, autowrap will not mute the command line backends.  This can be
-        helpful for debugging.
-    helpers
-        Used to define auxillary expressions needed for the main expr.  If the
-        main expression need to do call a specialized function it should be put
-        in the ``helpers`` tuple.  Autowrap will then make sure that the
-        compiled main expression can link to the helper routine.  Items should
-        also be tuples with (<funtion_name>, <sympy_expression>, <arguments>).
-        It is mandatory to supply an argument sequence to helper routines.
->>>>>>> 2bbbb3cb
 
     >>> from sympy.abc import x, y, z
     >>> from sympy.utilities.autowrap import autowrap
@@ -774,7 +750,7 @@
 
 @doctest_depends_on(exe=('f2py', 'gfortran', 'gcc'), modules=('numpy',))
 def ufuncify(args, expr, language=None, backend='numpy', tempdir=None,
-        flags=[], verbose=False, helpers=[]):
+        flags=(), verbose=False, helpers=()):
     """Generates a binary function that supports broadcasting on numpy arrays.
 
     Parameters
