--- conflicted
+++ resolved
@@ -9,22 +9,14 @@
 from sympy.utilities.pytest import raises
 
 def test_division():
-<<<<<<< HEAD
-    x, y, z = symbols('x,y,z')
-=======
     x, y, z = symbols('x y z')
->>>>>>> 7424c7df
     v = Matrix(1,2,[x, y])
     assert v.__div__(z) == Matrix(1,2,[x/z, y/z])
     assert v.__truediv__(z) == Matrix(1,2,[x/z, y/z])
     assert v/z == Matrix(1,2,[x/z, y/z])
 
 def test_sum():
-<<<<<<< HEAD
-    x, y, z = symbols('x,y,z')
-=======
     x, y, z = symbols('x y z')
->>>>>>> 7424c7df
     m = Matrix([[1,2,3],[x,y,x],[2*y,-50,z*x]])
     assert m+m == Matrix([[2,4,6],[2*x,2*y,2*x],[4*y,-100,2*z*x]])
 
@@ -119,11 +111,7 @@
     assert c[:] == [1,2,3,4,5,6,7,8,9]
 
 def test_tolist():
-<<<<<<< HEAD
-    x, y, z = symbols('x,y,z')
-=======
     x, y, z = symbols('x y z')
->>>>>>> 7424c7df
     lst = [[S.One,S.Half,x*y,S.Zero],[x,y,z,x**2],[y,-S.One,z*x,3]]
     m = Matrix(lst)
     assert m.tolist() == lst
@@ -275,11 +263,7 @@
     assert m0.applyfunc(lambda x: 0 ) == zeros(3)
 
 def test_expand():
-<<<<<<< HEAD
-    x,y = symbols('x,y')
-=======
     x,y = symbols('x y')
->>>>>>> 7424c7df
     m0 = Matrix([[x*(x+y),2],[((x+y)*y)*x,x*(y+x*(x+y))]])
     # Test if expand() returns a matrix
     m1 = m0.expand()
@@ -516,11 +500,7 @@
     return tuple(set([c(x) for x in v]))
 
 def test_eigen():
-<<<<<<< HEAD
-    x,y = symbols('x,y')
-=======
     x,y = symbols('x y')
->>>>>>> 7424c7df
 
     R = Rational
 
@@ -903,11 +883,7 @@
     assert Matrix([[x,2],[x+y,4]]).subs({x:-1,y:-2}) == Matrix([[-1,2],[-3,4]])
 
 def test_simplify():
-<<<<<<< HEAD
-    x,y,f,n = symbols('x,y,f,n')
-=======
     x,y,f,n = symbols('x y f n')
->>>>>>> 7424c7df
     M = Matrix([ [    1/x + 1/y,               (x + x*y)/ x             ],
                  [(f(x) + y*f(x))/f(x), 2 * (1/n - cos(n * pi)/n)/ pi ]
                  ])
@@ -970,21 +946,13 @@
     assert M.trace() == 14
 
 def test_shape():
-<<<<<<< HEAD
-    x, y = symbols("x,y")
-=======
     x, y = symbols("x y")
->>>>>>> 7424c7df
     M = Matrix([[x,0,0],
                 [0,y,0]])
     assert M.shape == (2, 3)
 
 def test_col_row():
-<<<<<<< HEAD
-    x, y = symbols("x,y")
-=======
     x, y = symbols("x y")
->>>>>>> 7424c7df
     M = Matrix([[x,0,0],
                 [0,y,0]])
     M.row(1,lambda r, j: r+j+1)
@@ -1116,11 +1084,7 @@
     assert a.cols == 0
 
 def test_issue650():
-<<<<<<< HEAD
-    x, y = symbols('x,y')
-=======
     x, y = symbols('x y')
->>>>>>> 7424c7df
     a = Matrix([[x**2, x*y],[x*sin(y), x*cos(y)]])
     assert a.diff(x) == Matrix([[2*x, y],[sin(y), cos(y)]])
     assert Matrix([[x, -x, x**2],[exp(x),1/x-exp(-x), x+1/x]]).limit(x, oo) == Matrix([[oo, -oo, oo],[oo, 0, oo]])
@@ -1135,7 +1099,7 @@
         assert A.inv(method, iszerofunc=lambda x: x==0) == A.inv("ADJ")
 
 def test_jacobian_metrics():
-    rho, phi = symbols("rho,phi")
+    rho, phi = symbols("rho phi")
     X = Matrix([rho*cos(phi), rho*sin(phi)])
     Y = Matrix([rho, phi])
     J = X.jacobian(Y)
@@ -1147,7 +1111,7 @@
     assert g == Matrix([[1, 0], [0, rho**2]])
 
 def test_jacobian2():
-    rho, phi = symbols("rho,phi")
+    rho, phi = symbols("rho phi")
     X = Matrix([rho*cos(phi), rho*sin(phi), rho**2])
     Y = Matrix([rho, phi])
     J = Matrix([
@@ -1158,11 +1122,7 @@
     assert X.jacobian(Y) == J
 
 def test_issue1465():
-<<<<<<< HEAD
-    x, y, z = symbols('x,y,z')
-=======
     x, y, z = symbols('x y z')
->>>>>>> 7424c7df
     X = Matrix([exp(x + y + z), exp(x + y + z), exp(x + y + z)])
     Y = Matrix([x, y, z])
     for i in range(1, 3):
@@ -1176,11 +1136,7 @@
                 assert J[:,k] == X_slice
 
 def test_nonvectorJacobian():
-<<<<<<< HEAD
-    x, y, z = symbols('x,y,z')
-=======
     x, y, z = symbols('x y z')
->>>>>>> 7424c7df
     X = Matrix([ [exp(x + y + z), exp(x + y + z)],
                  [exp(x + y + z), exp(x + y + z)] ])
     Y = Matrix([x, y, z])
@@ -1264,7 +1220,7 @@
             ])
 
 def test_get_diag_blocks1():
-    x, y, z = symbols("x,y,z")
+    x, y, z = symbols("x y z")
     a = Matrix([[1, 2], [2, 3]])
     b = Matrix([[3, x], [y, 3]])
     c = Matrix([[3, x, 3], [y, 3, z], [x, y, z]])
@@ -1273,7 +1229,7 @@
     c.get_diag_blocks() == [c]
 
 def test_get_diag_blocks2():
-    x, y, z = symbols("x,y,z")
+    x, y, z = symbols("x y z")
     a = Matrix([[1, 2], [2, 3]])
     b = Matrix([[3, x], [y, 3]])
     c = Matrix([[3, x, 3], [y, 3, z], [x, y, z]])
@@ -1283,7 +1239,7 @@
     assert diag(c, c, b).get_diag_blocks() == [c, c, b]
 
 def test_inv_block():
-    x, y, z = symbols("x,y,z")
+    x, y, z = symbols("x y z")
     a = Matrix([[1, 2], [2, 3]])
     b = Matrix([[3, x], [y, 3]])
     c = Matrix([[3, x, 3], [y, 3, z], [x, y, z]])
@@ -1470,7 +1426,7 @@
     assert Jmust == J
 
 def test_Matrix_berkowitz_charpoly():
-    x, UA, K_i, K_w = symbols('x,UA,K_i,K_w')
+    x, UA, K_i, K_w = symbols('x UA K_i K_w')
 
     A = Matrix([[-K_i - UA + K_i**2/(K_i + K_w),       K_i*K_w/(K_i + K_w)],
                 [           K_i*K_w/(K_i + K_w), -K_w + K_w**2/(K_i + K_w)]])
